--- conflicted
+++ resolved
@@ -3,11 +3,8 @@
 
 from .utilities import intpol
 
-<<<<<<< HEAD
 from .get_optimization_years import main as get_optimization_years
 
-=======
->>>>>>> 1e5d8d98
 relation_set = {
     "UE_res_comm": [["sp", "th"], "useful_res_comm"],
     "UE_feedstock": [["feedstock"], "useful"],
