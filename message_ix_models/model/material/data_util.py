--- conflicted
+++ resolved
@@ -19,10 +19,7 @@
 from message_ix_models.tools.costs.projections import create_cost_projections
 from message_ix_models.tools.exo_data import prepare_computer
 from message_ix_models.util import package_data_path
-<<<<<<< HEAD
 from message_ix_models.tools.get_optimization_years import main as get_optimization_years
-=======
->>>>>>> 1e5d8d98
 
 if TYPE_CHECKING:
     from message_ix_models import Context
@@ -976,11 +973,9 @@
 
     Returns
     -------
-    pandas.DataFrame
-        with added column "REGION" containing node IDs according to
-        :func:`get_region_map`.
-    """
-<<<<<<< HEAD
+    object
+
+    """
     file_path = package_data_path("node", reg_map_fname)
     yaml_data = read_yaml_file(file_path)
     if "World" in yaml_data.keys():
@@ -997,11 +992,6 @@
         right_on="index",
     ).drop("index", axis=1)
     return df_iea
-=======
-    # - Duplicate the "COUNTRY" column to "REGION".
-    # - Replace the "REGION" values using the mapping.
-    return df_iea.eval("REGION = COUNTRY").replace({"REGION": get_region_map()})
->>>>>>> 1e5d8d98
 
 
 def read_iea_tec_map(tec_map_fname: str) -> pd.DataFrame:
@@ -2247,7 +2237,6 @@
     scenario.check_out()
     scenario.add_par(par, df_el)
     scenario.commit("add initial_activity_up for elec_i")
-<<<<<<< HEAD
     return
 
 
@@ -2454,7 +2443,4 @@
             scenario.add_par('share_commodity_up', df_2)
             scenario.add_par('share_commodity_up', df_3)
 
-    scenario.commit("Add share constraints.")
-=======
-    return
->>>>>>> 1e5d8d98
+    scenario.commit("Add share constraints.")