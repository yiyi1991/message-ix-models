<<<<<<< HEAD
import logging
import os
from typing import Mapping

import click
import ixmp
import message_ix
import pandas as pd

import message_ix_models.tools.costs.projections
from message_ix_models import ScenarioInfo
from message_ix_models.model.material.build import apply_spec
from message_ix_models.model.material.data_aluminum import gen_data_aluminum
from message_ix_models.model.material.data_ammonia_new import gen_all_NH3_fert
from message_ix_models.model.material.data_cement import gen_data_cement
from message_ix_models.model.material.data_generic import gen_data_generic
from message_ix_models.model.material.data_methanol_new import gen_data_methanol_new
from message_ix_models.model.material.data_petro import gen_data_petro_chemicals
from message_ix_models.model.material.data_power_sector import gen_data_power_sector
from message_ix_models.model.material.data_steel import gen_data_steel
from message_ix_models.model.material.data_util import (
    add_ccs_technologies,
    add_cement_bounds_2020,
    add_coal_lowerbound_2020,
    add_elec_i_ini_act,
    add_elec_lowerbound_2020,
    add_emission_accounting,
    add_macro_COVID,
    add_new_ind_hist_act,
    gen_te_projections,
    get_ssp_soc_eco_data,
    modify_baseyear_bounds,
    modify_demand_and_hist_activity,
    modify_industry_demand,
    add_share_const_clinker_substitutes
)
from message_ix_models.model.material.util import (
    excel_to_csv,
    get_all_input_data_dirs,
    read_config,
    update_macro_calib_file,
)
from message_ix_models.util import add_par_data, package_data_path, private_data_path
from message_ix_models.util.click import common_params
from message_ix_models.util.compat.message_data import (
    calibrate_UE_gr_to_demand,
    calibrate_UE_share_constraints,
)
from message_ix_models.util.compat.message_data import (
    manual_updates_ENGAGE_SSP2_v417_to_v418 as engage_updates,
)

log = logging.getLogger(__name__)

DATA_FUNCTIONS_1 = [
    # gen_data_buildings,
    gen_data_methanol_new,
    gen_all_NH3_fert,
    gen_data_generic,
    gen_data_steel,
]
DATA_FUNCTIONS_2 = [
    gen_data_cement,
    gen_data_petro_chemicals,
    gen_data_power_sector,
    gen_data_aluminum,
]

def build(scenario: message_ix.Scenario, old_calib: bool) -> message_ix.Scenario:
    """Set up materials accounting on `scenario`."""

    # Get the specification
    # Apply to the base scenario
    spec = get_spec()

    if "water_supply" not in list(scenario.set("level")):
        scenario.check_out()
        # add missing water tecs
        scenario.add_set("technology", "extract__freshwater_supply")
        scenario.add_set("level", "water_supply")
        scenario.add_set("commodity", "freshwater_supply")

        water_dict = pd.read_excel(
            package_data_path("material", "other", "water_tec_pars.xlsx"),
            sheet_name=None,
        )
        for par in water_dict.keys():
            scenario.add_par(par, water_dict[par])
        scenario.commit("add missing water tecs")

    apply_spec(scenario, spec, add_data_1)  # dry_run=True
    if "SSP_dev" not in scenario.model:
        engage_updates._correct_balance_td_efficiencies(scenario)
        engage_updates._correct_coal_ppl_u_efficiencies(scenario)
        engage_updates._correct_td_co2cc_emissions(scenario)
    spec = None
    apply_spec(scenario, spec, add_data_2)
    from message_ix_models import ScenarioInfo

    s_info = ScenarioInfo(scenario)
    nodes = s_info.N

    # Adjust exogenous energy demand to incorporate the endogenized sectors
    # Adjust the historical activity of the useful level industry technologies
    # Coal calibration 2020
    add_ccs_technologies(scenario)
    if old_calib:
        modify_demand_and_hist_activity(scenario)
    else:
        modify_baseyear_bounds(scenario)
        last_hist_year = scenario.par("historical_activity")["year_act"].max()
        modify_industry_demand(scenario, last_hist_year)
        add_new_ind_hist_act(scenario, [last_hist_year])
        add_elec_i_ini_act(scenario)
        add_emission_accounting(scenario)

        # scenario.commit("no changes")
    add_coal_lowerbound_2020(scenario)
    add_cement_bounds_2020(scenario)
    add_share_const_clinker_substitutes(scenario)

    # Market penetration adjustments
    # NOTE: changing demand affects the market penetration
    # levels for the enduse technologies.
    # Note: context.ssp doesnt work
    calibrate_UE_gr_to_demand(
        scenario, data_path=package_data_path("material"), ssp="SSP2", region="R12"
    )
    calibrate_UE_share_constraints(scenario)

    # Electricity calibration to avoid zero prices for CHN.
    if "R12_CHN" in nodes:
        add_elec_lowerbound_2020(scenario)

    # i_feed demand is zero creating a zero division error during MACRO calibration
    scenario.check_out()
    scenario.remove_set("sector", "i_feed")
    scenario.commit("i_feed removed from sectors.")

    df = scenario.par(
        "bound_activity_lo",
        filters={"node_loc": "R12_RCPA", "technology": "sp_el_I", "year_act": 2020},
    )
    scenario.check_out()
    scenario.remove_par("bound_activity_lo", df)
    scenario.commit("remove sp_el_I min bound on RCPA in 2020")

    return scenario


# add as needed/implemented
# The order is important
SPEC_LIST = [
    "generic",
    "common",
    "fertilizer",
    "methanol",
    "steel",
    "cement",
    "aluminum",
    "petro_chemicals",
    # "buildings",
    "power_sector",
]

def get_spec() -> Mapping[str, ScenarioInfo]:
    """Return the specification for materials accounting."""
    require = ScenarioInfo()
    add = ScenarioInfo()
    remove = ScenarioInfo()

    # Load configuration
    # context = Context.get_instance(-1)
    context = read_config()

    # Update the ScenarioInfo objects with required and new set elements

    for type in SPEC_LIST:
        for set_name, config in context["material"][type].items():
            # for cat_name, detail in config.items():
            # Required elements
            require.set[set_name].extend(config.get("require", []))

            # Elements to add
            add.set[set_name].extend(config.get("add", []))

            # Elements to remove
            remove.set[set_name].extend(config.get("remove", []))

    return dict(require=require, add=add, remove=remove)


# Group to allow for multiple CLI subcommands under "material"
@click.group("material-ix")
@common_params("ssp")
def cli(ssp):
    """Model with materials accounting."""


@cli.command("create-bare")
@click.option("--regions", type=click.Choice(["China", "R11", "R14"]))
@click.option("--dry_run", "-n", is_flag=True, help="Only show what would be done.")
@click.pass_obj
def create_bare(context, regions, dry_run):
    """Create the RES from scratch."""
    from message_ix_models.model.bare import create_res

    if regions:
        context.regions = regions

    # to allow historical years
    context.period_start = 1980

    # Otherwise it can not find the path to read the yaml files..
    # context.metadata_path = context.metadata_path / "data"

    scen = create_res(context)
    build(scen, True)

    # Solve
    if not dry_run:
        scen.solve()


@cli.command("build")
@click.option(
    "--datafile",
    default="Global_steel_MESSAGE.xlsx",
    metavar="INPUT",
    help="File name for external data input",
)
@click.option("--tag", default="", help="Suffix to the scenario name")
@click.option(
    "--mode", default="by_url", type=click.Choice(["by_url", "cbudget", "by_copy"])
)
@click.option("--scenario_name", default="NoPolicy_3105_macro")
@click.option("--old_calib", default=False)
@click.option(
    "--update_costs",
    default=False,
)
@click.pass_obj
def build_scen(context, datafile, tag, mode, scenario_name, old_calib, update_costs):
    """Build a scenario.

    Use the --url option to specify the base scenario. If this scenario is on a
    Platform stored with ixmp.JDBCBackend, it should be configured with >16 GB of
    memory, i.e. ``jvmargs=["-Xmx16G"]``.
    """

    import message_ix

    mp = context.get_platform()

    if mode == "by_url":
        # Determine the output scenario name based on the --url CLI option. If the
        # user did not give a recognized value, this raises an error.
        output_scenario_name = {
            "baseline": "NoPolicy",
            "baseline_macro": "NoPolicy",
            "baseline_new": "NoPolicy",
            "baseline_new_macro": "NoPolicy",
            "NPi2020-con-prim-dir-ncr": "NPi",
            "NPi2020_1000-con-prim-dir-ncr": "NPi2020_1000",
            "NPi2020_400-con-prim-dir-ncr": "NPi2020_400",
        }.get(context.scenario_info["scenario"])

        if type(output_scenario_name).__name__ == "NoneType":
            output_scenario_name = context.scenario_info["scenario"]

        # context.metadata_path = context.metadata_path / "data"
        context.datafile = datafile

        if context.scenario_info["model"] != "CD_Links_SSP2":
            print("WARNING: this code is not tested with this base scenario!")

        # Clone and set up

        if "SSP_dev" in context.scenario_info["model"]:
            scenario = context.get_scenario().clone(
                model=context.scenario_info["model"],
                scenario=context.scenario_info["scenario"] + "_" + tag,
                keep_solution=False,
            )
            if float(context.scenario_info["model"].split("Blv")[1]) < 0.12:
                context.model.regions = "R12"
                measures = ["GDP", "POP"]
                tecs = ["GDP_PPP", "Population"]
                models = ["IIASA GDP 2023", "IIASA-WiC POP 2023"]
                for measure, model, tec in zip(measures, models, tecs):
                    df = get_ssp_soc_eco_data(context, model, measure, tec)
                    scenario.check_out()
                    if "GDP_PPP" not in list(scenario.set("technology")):
                        scenario.add_set("technology", "GDP_PPP")
                    scenario.commit("update projections")
                    scenario.check_out()
                    scenario.add_par("bound_activity_lo", df)
                    scenario.add_par("bound_activity_up", df)
                    scenario.commit("update projections")
            scenario = build(scenario, old_calib=old_calib)
        else:
            scenario = build(
                context.get_scenario().clone(
                    model="MESSAGEix-Materials",
                    scenario=output_scenario_name + "_" + tag,
                ),
                old_calib=old_calib,
            )
        # Set the latest version as default
        scenario.set_as_default()

    # Create a two degrees scenario by copying carbon prices from another scenario.
    elif mode == "by_copy":
        output_scenario_name = "2degrees"
        mod_mitig = "ENGAGE_SSP2_v4.1.8"
        scen_mitig = "EN_NPi2020_1000f"
        print("Loading " + mod_mitig + " " + scen_mitig + " to retrieve carbon prices.")
        scen_mitig_prices = message_ix.Scenario(mp, mod_mitig, scen_mitig)
        tax_emission_new = scen_mitig_prices.var("PRICE_EMISSION")

        scenario = message_ix.Scenario(mp, "MESSAGEix-Materials", scenario_name)
        print("Base scenario is " + scenario_name)
        output_scenario_name = output_scenario_name + "_" + tag
        scenario = scenario.clone(
            "MESSAGEix-Materials",
            output_scenario_name,
            keep_solution=False,
            shift_first_model_year=2025,
        )
        scenario.check_out()
        tax_emission_new.columns = scenario.par("tax_emission").columns
        tax_emission_new["unit"] = "USD/tCO2"
        scenario.add_par("tax_emission", tax_emission_new)
        scenario.commit("2 degree prices are added")
        print("New carbon prices added")
        print("New scenario name is " + output_scenario_name)
        scenario.set_as_default()

    elif mode == "cbudget":
        scenario = context.get_scenario()
        print(scenario.version)
        output_scenario_name = scenario.scenario + "_" + tag
        scenario_new = scenario.clone(
            "MESSAGEix-Materials",
            output_scenario_name,
            keep_solution=False,
            shift_first_model_year=2025,
        )
        emission_dict = {
            "node": "World",
            "type_emission": "TCE_CO2",
            "type_tec": "all",
            "type_year": "cumulative",
            "unit": "???",
        }
        df = message_ix.make_df("bound_emission", value=990, **emission_dict)
        scenario_new.check_out()
        scenario_new.add_par("bound_emission", df)
        scenario_new.commit("add emission bound")
        print("New carbon budget added")
        print("New scenario name is " + output_scenario_name)
        scenario_new.set_as_default()

    if update_costs:
        log.info(f"Updating costs with {message_ix_models.tools.costs.projections}")
        inv, fix = gen_te_projections(scenario, context["ssp"])
        scenario.check_out()
        scenario.add_par("fix_cost", fix)
        scenario.add_par("inv_cost", inv)
        scenario.commit(f"update cost assumption to: {update_costs}")


@cli.command("solve")
@click.option("--scenario_name", default="NoPolicy")
@click.option("--version", default=None)
@click.option("--model_name", default="MESSAGEix-Materials")
@click.option(
    "--datafile",
    default="Global_steel_MESSAGE.xlsx",
    metavar="INPUT",
    help="File name for external data input",
)
@click.option("--add_macro", default=True)
@click.option("--add_calibration", default=False)
@click.pass_obj
def solve_scen(
    context, datafile, model_name, scenario_name, add_calibration, add_macro, version
):
    """Solve a scenario.

    Use the --model_name and --scenario_name option to specify the scenario to solve.
    """
    # Clone and set up
    from message_ix import Scenario

    mp = ixmp.Platform("ixmp_dev")
    if version:
        scenario = Scenario(mp, model_name, scenario_name, version=int(version))
    else:
        scenario = Scenario(mp, model_name, scenario_name)
    # scenario = Scenario(context.get_platform(), model_name, scenario_name)

    if scenario.has_solution():
        if not add_calibration:
            scenario.remove_solution()

    if add_calibration:
        # Solve with 2020 base year
        print("Solving the scenario without MACRO")
        print(
            "After macro calibration a new scenario with the suffix _macro is created."
        )
        print("Make sure to use this scenario to solve with MACRO iterations.")
        if not scenario.has_solution():
            scenario.solve(
                model="MESSAGE", solve_options={"lpmethod": "4", "scaind": "-1"}
            )
            scenario.set_as_default()

            # Report
            from message_ix_models.model.material.report.reporting import report
            from message_data.tools.post_processing.iamc_report_hackathon import (
                report as reporting,
            )

            # Remove existing timeseries and add material timeseries
            print("Reporting material-specific variables")
            report(context, scenario)
            print("Reporting standard variables")
            reporting(
                mp,
                scenario,
                "False",
                scenario.model,
                scenario.scenario,
                merge_hist=True,
                merge_ts=True,
                run_config="materials_run_config.yaml",
            )

        # Shift to 2025 base year
        scenario = scenario.clone(
            model=scenario.model,
            scenario=scenario.scenario + "_2025",
            shift_first_model_year=2025,
        )
        scenario.set_as_default()
        scenario.solve(model="MESSAGE", solve_options={"lpmethod": "4", "scaind": "-1"})

        # update cost_ref and price_ref with new solution
        update_macro_calib_file(
            scenario, "R12-CHN-5y_macro_data_NGFS_w_rc_ind_adj_mat_v2.xlsx"
        )

        # After solving, add macro calibration
        print("Scenario solved, now adding MACRO calibration")
        # scenario = add_macro_COVID(
        #     scenario, "R12-CHN-5y_macro_data_NGFS_w_rc_ind_adj_mat.xlsx"
        # )
        scenario = add_macro_COVID(
            scenario, "R12-CHN-5y_macro_data_NGFS_w_rc_ind_adj_mat_v2.xlsx"
        )
        print("Scenario calibrated.")

    if add_macro:  # Default True
        scenario.solve(
            model="MESSAGE-MACRO", solve_options={"lpmethod": "4", "scaind": "-1"}
        )
        scenario.set_as_default()

    if not add_macro:
        # Solve
        print("Solving the scenario without MACRO")
        scenario.solve(model="MESSAGE", solve_options={"lpmethod": "4", "scaind": "-1"})
        scenario.set_as_default()


@cli.command("add_buildings_ts")
@click.option("--scenario_name", default="NoPolicy")
@click.option("--model_name", default="MESSAGEix-Materials")
def add_building_ts(scenario_name, model_name):
    from ixmp import Platform
    from message_ix import Scenario

    # FIXME This import can not be resolved
    from message_ix_models.reporting.materials.add_buildings_ts import (
        add_building_timeseries,
    )

    print(model_name)
    mp = Platform()

    scenario = Scenario(mp, model_name, scenario_name)

    add_building_timeseries(scenario)


@cli.command("report")
@click.option(
    "--remove_ts",
    default=False,
    help="If True the existing timeseries in the scenario is removed.",
)
@click.option("--profile", default=False)
@click.pass_obj
def run_reporting(context, remove_ts, profile):
    """Run materials, then legacy reporting."""
    from message_ix_models.model.material.report.reporting import report
    from message_data.tools.post_processing.iamc_report_hackathon import (
        report as reporting,
    )

    # Retrieve the scenario given by the --url option
    scenario = context.get_scenario()
    mp = scenario.platform

    if remove_ts:
        df_rem = scenario.timeseries()

        if not df_rem.empty:
            scenario.check_out(timeseries_only=True)
            scenario.remove_timeseries(df_rem)
            scenario.commit("Existing timeseries removed.")
            scenario.set_as_default()
            print("Existing timeseries are removed.")
        else:
            print("There are no timeseries to be removed.")
    else:
        if profile:
            import atexit
            import cProfile
            import io
            import pstats

            print("Profiling...")
            pr = cProfile.Profile()
            pr.enable()
            print("Reporting material-specific variables")
            report(context, scenario)
            print("Reporting standard variables")
            reporting(
                mp,
                scenario,
                "False",
                scenario.model,
                scenario.scenario,
                merge_hist=True,
                merge_ts=True,
                run_config="materials_run_config.yaml",
            )

            def exit():
                pr.disable()
                print("Profiling completed")
                s = io.StringIO()
                pstats.Stats(pr, stream=s).sort_stats("cumulative").dump_stats(
                    "profiling.dmp"
                )
                print(s.getvalue())

            atexit.register(exit)
        else:
            # Remove existing timeseries and add material timeseries
            print("Reporting material-specific variables")
            report(context, scenario)
            print("Reporting standard variables")
            reporting(
                mp,
                scenario,
                "False",
                scenario.model,
                scenario.scenario,
                merge_hist=True,
                merge_ts=True,
                run_config="materials_run_config.yaml",
            )
        # util.prepare_xlsx_for_explorer(
        #     Path(os.getcwd()).parents[0].joinpath(
        #         "reporting_output", scenario.model+"_"+scenario.scenario+".xlsx"))


@cli.command("report-2")
@click.pass_obj
def run_old_reporting(context):
    from message_data.tools.post_processing.iamc_report_hackathon import (
        report as reporting,
    )

    # Retrieve the scenario given by the --url option
    scenario = context.get_scenario()
    mp = scenario.platform

    reporting(
        mp,
        scenario,
        # NB(PNK) this is not an error; .iamc_report_hackathon.report() expects a
        #         string containing "True" or "False" instead of an actual bool.
        "False",
        scenario.model,
        scenario.scenario,
        merge_hist=True,
        merge_ts=True,
        run_config="materials_run_config.yaml",
    )


# Try to handle multiple data input functions from different materials
def add_data_1(scenario, dry_run=False):
    """Populate `scenario` with MESSAGEix-Materials data."""
    # Information about `scenario`
    info = ScenarioInfo(scenario)

    # Check for two "node" values for global data, e.g. in
    # ixmp://ene-ixmp/CD_Links_SSP2_v2.1_clean/baseline
    if {"World", "R11_GLB"} < set(info.set["node"]):
        log.warning("Remove 'R11_GLB' from node list for data generation")
        info.set["node"].remove("R11_GLB")
    if {"World", "R12_GLB"} < set(info.set["node"]):
        log.warning("Remove 'R12_GLB' from node list for data generation")
        info.set["node"].remove("R12_GLB")

    for func in DATA_FUNCTIONS_1:
        # Generate or load the data; add to the Scenario
        log.info(f"from {func.__name__}()")
        data = func(scenario)
        # if "SSP_dev" in scenario.model:
        #     if "emission_factor" in list(data.keys()):
        #         data.pop("emission_factor")
        add_par_data(scenario, data, dry_run=dry_run)

    log.info("done")


def add_data_2(scenario, dry_run=False):
    """Populate `scenario` with MESSAGEix-Materials data."""
    # Information about `scenario`
    info = ScenarioInfo(scenario)

    # Check for two "node" values for global data, e.g. in
    # ixmp://ene-ixmp/CD_Links_SSP2_v2.1_clean/baseline
    if {"World", "R11_GLB"} < set(info.set["node"]):
        log.warning("Remove 'R11_GLB' from node list for data generation")
        info.set["node"].remove("R11_GLB")
    if {"World", "R12_GLB"} < set(info.set["node"]):
        log.warning("Remove 'R12_GLB' from node list for data generation")
        info.set["node"].remove("R12_GLB")

    for func in DATA_FUNCTIONS_2:
        # Generate or load the data; add to the Scenario
        log.info(f"from {func.__name__}()")
        # TODO: remove this once emission_factors are back in SSP_dev
        data = func(scenario)
        # if "SSP_dev" in scenario.model:
        #     if "emission_factor" in list(data.keys()):
        #         data.pop("emission_factor")
        add_par_data(scenario, data, dry_run=dry_run)

    log.info("done")


@cli.command("modify_cost")
@click.option("--ssp", default="SSP2", help="Suffix to the scenario name")
@click.option("--scen_name", default="SSP_supply_cost_test_baseline_macro")
@click.pass_obj
def modify_costs_with_tool(context, scen_name, ssp):
    import message_ix

    mp = ixmp.Platform("ixmp_dev")
    base = message_ix.Scenario(mp, "MESSAGEix-Materials", scenario=scen_name)
    scen = base.clone(model=base.model, scenario=base.scenario.replace("baseline", ssp))

    inv, fix = gen_te_projections(scen, ssp)

    scen.check_out()
    scen.add_par("fix_cost", fix)
    scen.add_par("inv_cost", inv)
    scen.commit(f"update cost assumption to: {ssp}")

    scen.solve(model="MESSAGE-MACRO", solve_options={"scaind": -1})


@cli.command("run_cbud_scenario")
@click.option(
    "--scenario",
    default="baseline_prep_lu_bkp_solved_materials_2025_macro",
    help="description of carbon budget for mitigation target",
)
@click.option("--budget", default="1000f")
@click.option("--model", default="MESSAGEix-Materials")
@click.pass_obj
def run_cbud_scenario(context, model, scenario, budget):
    import message_ix

    if budget == "1000f":
        budget_i = 3667
    elif budget == "650f":
        budget_i = 1750
    else:
        print("chosen budget not available yet please choose 650f or 1000f")
        return

    mp = ixmp.Platform("ixmp_dev")
    base = message_ix.Scenario(mp, model, scenario=scenario)
    scenario_cbud = base.clone(
        model=base.model,
        scenario=base.scenario + "_" + budget,
        shift_first_model_year=2030,
    )

    emission_dict = {
        "node": "World",
        "type_emission": "TCE",
        "type_tec": "all",
        "type_year": "cumulative",
        "unit": "???",
    }
    df = message_ix.make_df("bound_emission", value=budget_i, **emission_dict)
    scenario_cbud.check_out()
    scenario_cbud.add_par("bound_emission", df)
    scenario_cbud.commit("add emission bound")
    pre_model_yrs = scenario_cbud.set(
        "cat_year", {"type_year": "cumulative", "year": [2020, 2015, 2010]}
    )
    scenario_cbud.check_out()
    scenario_cbud.remove_set("cat_year", pre_model_yrs)
    scenario_cbud.commit("remove cumulative years from cat_year set")
    scenario_cbud.set("cat_year", {"type_year": "cumulative"})

    scenario_cbud.solve(model="MESSAGE-MACRO", solve_options={"scaind": -1})
    return


@cli.command("run_LED_cprice_scenario")
@click.option("--ssp", default="SSP2", help="Suffix to the scenario name")
@click.option(
    "--scenario",
    default="1000f",
    help="description of carbon budget for mitigation target",
)
@click.pass_obj
def run_LED_cprice(context, ssp, scenario):
    import message_ix

    mp = ixmp.Platform("ixmp_dev")
    if scenario == "1000f":
        price_scen = message_ix.Scenario(
            mp, "MESSAGEix-Materials", scenario="SSP_supply_cost_test_LED_macro_1000f"
        )
    if scenario == "650f":
        price_scen = message_ix.Scenario(
            mp,
            "MESSAGEix-Materials",
            scenario=f"SSP_supply_cost_test_LED_macro_{scenario}",
        )

    base = message_ix.Scenario(
        mp, "MESSAGEix-Materials", scenario=f"SSP_supply_cost_test_{ssp}_macro"
    )
    scen_cprice = base.clone(
        model=base.model,
        scenario=base.scenario + f"_{scenario}_LED_prices",
        shift_first_model_year=2025,
    )

    tax_emission_new = price_scen.var("PRICE_EMISSION")

    scen_cprice.check_out()
    tax_emission_new.columns = scen_cprice.par("tax_emission").columns
    tax_emission_new["unit"] = "USD/tCO2"
    scen_cprice.add_par("tax_emission", tax_emission_new)
    scen_cprice.commit("2 degree LED prices are added")
    print("New LED 1000f carbon prices added")

    scen_cprice.solve(model="MESSAGE-MACRO", solve_options={"scaind": -1})
    return


@cli.command("make_xls_input_vc_able")
@click.option(
    "--files",
    default="all",
    help="optionally specify which files to make VC-able - not implemented yet",
)
@click.pass_obj
def make_xls_input_vc_able(context, files):
    if files == "all":
        dirs = get_all_input_data_dirs()
        dirs = [i for i in dirs if i != "version control"]
        for dir in dirs:
            print(dir)
            files = os.listdir(package_data_path("material", dir))
            files = [i for i in files if ((i.endswith(".xlsx")) & ~i.startswith("~$"))]
            print(files)
            for filename in files:
                excel_to_csv(dir, filename)
    else:
        raise NotImplementedError
        # if not isinstance(files, tuple):
        #     print(type(files))
        #
        # print(files)
        # for element in files:
        #     print(element)
        #     fname = element.split("/")[-1]
        #     path = package_data_path(str(element.split("/")[:-1]))
        #     print(path, fname)
        # message_ix_models.model.material.util.excel_to_csv(files)
    return


@cli.command("test_calib")
@click.option("--scenario_name", default="NoPolicy")
@click.option("--model_name", default="MESSAGEix-Materials")
@click.pass_obj
def test_calib(context, model_name, scenario_name):
    """Solve a scenario.

    Use the --model_name and --scenario_name option to specify the scenario to solve.
    """
    # Clone and set up
    from message_ix import Scenario
    from message_ix_models.model import macro
    from sdmx.model import Annotation, Code
    from message_ix_models.util import identify_nodes

    mp = ixmp.Platform("ixmp_dev")
    scenario = Scenario(mp, model_name, scenario_name)
    scenario = scenario.clone("MESSAGEix-Materials", "refactor_macro_calib")
    scenario.set_as_default()

    def _c(id, sector):
        return Code(id=id, annotations=[Annotation(id="macro-sector", text=sector)])

    commodities = [
        _c("i_therm", "i_therm"),
        _c("i_spec", "i_spec"),
        _c("rc_spec", "rc_spec"),
        _c("rc_therm", "rc_therm"),
        _c("transport", "transport"),
    ]
    context.model.regions = identify_nodes(scenario)
    data = dict(
        config=macro.generate("config", context, commodities),
        aeei=macro.generate("aeei", context, commodities, value=0.02),
        drate=macro.generate("drate", context, commodities, value=0.05),
        depr=macro.generate("depr", context, commodities, value=0.05),
        lotol=macro.generate("lotol", context, commodities, value=0.05),
    )
    # Load other MACRO data from file
    data2 = macro.load(private_data_path("macro", "SSP1"))
    data.update(data2)

    scen = scenario.add_macro(data, check_convergence=False)
    return
=======
>>>>>>> 1e5d8d98
<|MERGE_RESOLUTION|>--- conflicted
+++ resolved
@@ -1,4 +1,3 @@
-<<<<<<< HEAD
 import logging
 import os
 from typing import Mapping
@@ -853,5 +852,3 @@
 
     scen = scenario.add_macro(data, check_convergence=False)
     return
-=======
->>>>>>> 1e5d8d98
